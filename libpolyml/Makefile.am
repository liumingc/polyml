AUTOMAKE_OPTIONS=foreign

moduledir = @moduledir@

AM_CPPFLAGS = $(CFLAGS) $(OSFLAG) $(GIT_VERSION) -Wall -DMODULEDIR=\"$(moduledir)\"
AM_CFLAGS = $(CFLAGS) $(OSFLAG) $(GIT_VERSION) -Wall -fno-strict-aliasing
AM_ASFLAGS = $(OSFLAG)
AM_CCASFLAGS = $(OSFLAG)

lib_LTLIBRARIES = libpolyml.la
libpolyml_la_LDFLAGS = -version-info 9:0:0

DIST_SUBDIRS = libffi

if INTERNAL_LIBFFI
SUBDIRS = libffi
libpolyml_la_LIBADD = libffi/libffi_convenience.la
endif

if NO_UNDEFINED
# Force all references to be defined to build the DLL.
libpolyml_la_LDFLAGS += -no-undefined
endif

# Select the architecture-specific modules
if ARCHI386
ARCHSOURCE = x86_dep.cpp x86assembly_gas32.S
else
if ARCHINTERPRET
ARCHSOURCE = interpret.cpp
else
if ARCHINTERPRET64
ARCHSOURCE = interpret.cpp
else
if ARCHX86_64
ARCHSOURCE = x86_dep.cpp x86assembly_gas64.S
else
if ARCHINTERPRET32IN64
ARCHSOURCE = interpret.cpp
else
endif
endif
endif
endif
endif

# Select the object-format-specific modules
if EXPPECOFF
EXPORTSOURCE = pecoffexport.cpp
else
if EXPELF
EXPORTSOURCE = elfexport.cpp
else
if EXPMACHO
EXPORTSOURCE = machoexport.cpp
endif
endif
endif

if NATIVE_WINDOWS
OSSOURCE = Console.cpp windows_specific.cpp
else
OSSOURCE = unix_specific.cpp
endif

noinst_HEADERS = \
	arb.h \
	basicio.h \
	bitmap.h \
	check_objects.h \
	Console.h \
	diagnostics.h \
	elfexport.h \
	errors.h \
	exporter.h \
	foreign.h \
	gc.h \
	gctaskfarm.h \
	globals.h \
        heapsizing.h \
	int_opcodes.h \
	io_internal.h \
	locking.h \
	machine_dep.h \
	machoexport.h \
	memmgr.h \
	mpoly.h \
	network.h \
	noreturn.h \
	objsize.h \
	osmem.h \
	os_specific.h \
	pecoffexport.h \
	pexport.h \
	PolyControl.h \
	poly_specific.h \
	polyffi.h \
	polystring.h \
	process_env.h \
	processes.h \
	profiling.h \
	realconv.h \
	reals.h \
	rts_module.h \
	rtsentry.h \
	run_time.h \
	savestate.h \
	save_vec.h \
	scanaddrs.h \
	sharedata.h \
	sighandler.h \
	statistics.h \
	sys.h \
	timing.h \
	version.h \
	xcall_numbers.h \
	xwindows.h

libpolyml_la_SOURCES = \
    arb.cpp \
    basicio.cpp \
    bitmap.cpp \
    check_objects.cpp \
    diagnostics.cpp \
    errors.cpp \
    exporter.cpp \
    foreign.cpp \
    gc.cpp \
    gc_check_weak_ref.cpp \
    gc_copy_phase.cpp \
    gc_mark_phase.cpp \
    gc_share_phase.cpp \
    gc_update_phase.cpp \
    gctaskfarm.cpp \
    heapsizing.cpp \
    locking.cpp \
    memmgr.cpp \
    mpoly.cpp \
    network.cpp \
    objsize.cpp \
    osmem.cpp \
    pexport.cpp \
    poly_specific.cpp \
    polyffi.cpp \
    polystring.cpp \
    process_env.cpp \
    processes.cpp \
    profiling.cpp \
    quick_gc.cpp \
    realconv.cpp \
    reals.cpp \
    rts_module.cpp \
    rtsentry.cpp \
    run_time.cpp \
    save_vec.cpp \
    savestate.cpp \
    scanaddrs.cpp \
    sharedata.cpp \
    sighandler.cpp \
    statistics.cpp \
    timing.cpp \
    xwindows.cpp \
    $(ARCHSOURCE) $(EXPORTSOURCE) $(OSSOURCE)

pkgconfigdir = $(libdir)/pkgconfig
<<<<<<< HEAD
pkgconfig_DATA = polyml.pc
=======
pkgconfig_DATA = polyml.pc

clean-local:
	rm -f x86asmtemp.S ppcasmtemp.s
>>>>>>> cfcdb8d6
<|MERGE_RESOLUTION|>--- conflicted
+++ resolved
@@ -163,11 +163,4 @@
     $(ARCHSOURCE) $(EXPORTSOURCE) $(OSSOURCE)
 
 pkgconfigdir = $(libdir)/pkgconfig
-<<<<<<< HEAD
-pkgconfig_DATA = polyml.pc
-=======
-pkgconfig_DATA = polyml.pc
-
-clean-local:
-	rm -f x86asmtemp.S ppcasmtemp.s
->>>>>>> cfcdb8d6
+pkgconfig_DATA = polyml.pc