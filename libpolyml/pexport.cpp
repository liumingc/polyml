--- conflicted
+++ resolved
@@ -246,26 +246,6 @@
 {
     unsigned i;
 
-<<<<<<< HEAD
-    // Calculate a first guess for the map size based on the space size
-    totalBytes = 0;
-    void *startAddr = 0;
-    for (i = 0; i < memTableEntries; i++)
-    {
-        totalBytes += (unsigned long)memTable[i].mtLength;
-        // Get the lowest address.
-        if (startAddr == 0 || memTable[i].mtOriginalAddr < startAddr)
-            startAddr = memTable[i].mtOriginalAddr;
-    }
-    // Create a map entry for each entry.  Allow five words per object.
-    nMapSize = totalBytes/(sizeof(PolyWord)*5);
-    pMap = (PolyObject **)malloc(sizeof(PolyObject*)*nMapSize);
-
-    if (pMap == 0)
-        throw MemoryException();
-
-=======
->>>>>>> 34bf4a56
     // We want the entries in pMap to be in ascending
     // order of address to make searching easy so we need to process the areas
     // in order of increasing address, which may not be the order in memTable.
@@ -297,21 +277,6 @@
         {
             p++;
             PolyObject *obj = (PolyObject*)p;
-<<<<<<< HEAD
-            ASSERT(nObjects <= nMapSize);
-            if (nObjects == nMapSize)
-            {
-                // Need to expand the array.
-                unsigned newSize = nMapSize + nMapSize / 2;
-                PolyObject **newMap =
-                    (PolyObject **)realloc(pMap, newSize *sizeof(PolyObject*));
-                if (newMap == 0)
-                    throw MemoryException();
-                pMap = newMap;
-                nMapSize = newSize;
-            }
-=======
->>>>>>> 34bf4a56
             POLYUNSIGNED length = obj->Length();
             pMap.push_back(obj);
             p += length;
