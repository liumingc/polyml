/*
    Title:  poly_specific.cpp - Poly/ML specific RTS calls.

    Copyright (c) 2006, 2015-16 David C. J. Matthews

    This library is free software; you can redistribute it and/or
    modify it under the terms of the GNU Lesser General Public
    License version 2.1 as published by the Free Software Foundation.
    
    This library is distributed in the hope that it will be useful,
    but WITHOUT ANY WARRANTY; without even the implied warranty of
    MERCHANTABILITY or FITNESS FOR A PARTICULAR PURPOSE.  See the GNU
    Lesser General Public License for more details.
    
    You should have received a copy of the GNU Lesser General Public
    License along with this library; if not, write to the Free Software
    Foundation, Inc., 51 Franklin St, Fifth Floor, Boston, MA  02110-1301  USA

*/

/* This module is used for various run-time calls that are either in the
   PolyML structure or otherwise specific to Poly/ML. */

#ifdef HAVE_CONFIG_H
#include "config.h"
#elif defined(_WIN32)
#include "winconfig.h"
#else
#error "No configuration file"
#endif

#ifdef HAVE_ASSERT_H
#include <assert.h>
#endif

#ifdef HAVE_STRING_H
#include <string.h>
#endif

#include "globals.h"
#include "poly_specific.h"
#include "arb.h"
#include "mpoly.h"
#include "sys.h"
#include "machine_dep.h"
#include "polystring.h"
#include "run_time.h"
#include "version.h"
#include "save_vec.h"
#include "exporter.h"
#include "version.h"
#include "sharedata.h"
#include "objsize.h"
#include "memmgr.h"
#include "processes.h"
#include "savestate.h"
#include "statistics.h"
#include "../polystatistics.h"
#include "gc.h"

#define SAVE(x) taskData->saveVec.push(x)

static const char *poly_runtime_system_copyright =
"Copyright (c) 2002-15 CUTS, David C.J. Matthews and contributors.";

#define Str(x) #x
#define Xstr(x) Str(x)

#ifdef GIT_VERSION
#define GitVersion             Xstr(GIT_VERSION)
#else
#define GitVersion             ""
#endif


// Property bits for functions.  For compiled functions these are
// stored in the register mask word.  None of the architectures has
// more than 20 usable registers so we're safe putting them in these bits.
// N.B. These are untagged values.
// NORAISE means the function does not raise an exception.
// NOUPDATE means the function does not perform any side-effects so if
// its value is not used and it doesn't raise an exception it can be eliminated.
// NODEREF means the value of the function depends only on the value of its arguments
// and not on any other state.
#define PROPWORD_NORAISE    0x40000000
#define PROPWORD_NOUPDATE   0x20000000
#define PROPWORD_NODEREF    0x10000000

static POLYUNSIGNED rtsProperties(TaskData *taskData, int i)
{
    switch (i) {
    case POLY_SYS_exit: return 0;
    case POLY_SYS_chdir: return 0;
    case POLY_SYS_alloc_store:
    case POLY_SYS_alloc_uninit:
        // Allocating memory doesn't have any visible effect on the state.  It can raise Size.
        // Two allocations return different addresses.
        return PROPWORD_NOUPDATE;
    case POLY_SYS_raisex: return 0;
    case POLY_SYS_get_length: return PROPWORD_NORAISE|PROPWORD_NOUPDATE|PROPWORD_NODEREF;
    case POLY_SYS_get_flags:
        // This isn't quite true.  It is possible to clear the mutable flag on a mutable segment.
        return PROPWORD_NORAISE|PROPWORD_NOUPDATE|PROPWORD_NODEREF;
    case POLY_SYS_str_compare: return PROPWORD_NORAISE|PROPWORD_NOUPDATE|PROPWORD_NODEREF;
    case POLY_SYS_teststrgtr: return PROPWORD_NORAISE|PROPWORD_NOUPDATE|PROPWORD_NODEREF;
    case POLY_SYS_teststrlss: return PROPWORD_NORAISE|PROPWORD_NOUPDATE|PROPWORD_NODEREF;
    case POLY_SYS_teststrgeq: return PROPWORD_NORAISE|PROPWORD_NOUPDATE|PROPWORD_NODEREF;
    case POLY_SYS_teststrleq: return PROPWORD_NORAISE|PROPWORD_NOUPDATE|PROPWORD_NODEREF;
    case POLY_SYS_exception_trace_fn: return 0;
    case POLY_SYS_give_ex_trace_fn: return 0;
    case POLY_SYS_lockseg: return PROPWORD_NORAISE|PROPWORD_NODEREF;
    case POLY_SYS_emptystring: return 0; // Not a function
    case POLY_SYS_nullvector: return 0; // Not a function
    case POLY_SYS_network: return 0;
    case POLY_SYS_os_specific: return 0;
    case POLY_SYS_eq_longword: return PROPWORD_NORAISE|PROPWORD_NOUPDATE|PROPWORD_NODEREF;
    case POLY_SYS_geq_longword: return PROPWORD_NORAISE|PROPWORD_NOUPDATE|PROPWORD_NODEREF;
    case POLY_SYS_leq_longword: return PROPWORD_NORAISE|PROPWORD_NOUPDATE|PROPWORD_NODEREF;
    case POLY_SYS_gt_longword: return PROPWORD_NORAISE|PROPWORD_NOUPDATE|PROPWORD_NODEREF;
    case POLY_SYS_lt_longword: return PROPWORD_NORAISE|PROPWORD_NOUPDATE|PROPWORD_NODEREF;
    case POLY_SYS_io_dispatch: return 0;
    case POLY_SYS_signal_handler: return 0;
    case POLY_SYS_atomic_reset: return PROPWORD_NORAISE;
    case POLY_SYS_atomic_incr: return PROPWORD_NORAISE;
    case POLY_SYS_atomic_decr: return PROPWORD_NORAISE;
    case POLY_SYS_thread_self: return PROPWORD_NORAISE|PROPWORD_NOUPDATE;
    case POLY_SYS_thread_dispatch: return 0;
    case POLY_SYS_plus_longword: return PROPWORD_NORAISE|PROPWORD_NOUPDATE|PROPWORD_NODEREF;
    case POLY_SYS_minus_longword: return PROPWORD_NORAISE|PROPWORD_NOUPDATE|PROPWORD_NODEREF;
    case POLY_SYS_mul_longword: return PROPWORD_NORAISE|PROPWORD_NOUPDATE|PROPWORD_NODEREF;
    case POLY_SYS_div_longword: return PROPWORD_NOUPDATE|PROPWORD_NODEREF; // Can raise Divide
    case POLY_SYS_mod_longword: return PROPWORD_NOUPDATE|PROPWORD_NODEREF; // Can raise Divide
    case POLY_SYS_andb_longword: return PROPWORD_NORAISE|PROPWORD_NOUPDATE|PROPWORD_NODEREF;
    case POLY_SYS_orb_longword: return PROPWORD_NORAISE|PROPWORD_NOUPDATE|PROPWORD_NODEREF;
    case POLY_SYS_xorb_longword: return PROPWORD_NORAISE|PROPWORD_NOUPDATE|PROPWORD_NODEREF;
    case POLY_SYS_kill_self: return 0;
    case POLY_SYS_shift_left_longword: return PROPWORD_NORAISE|PROPWORD_NOUPDATE|PROPWORD_NODEREF;
    case POLY_SYS_shift_right_longword: return PROPWORD_NORAISE|PROPWORD_NOUPDATE|PROPWORD_NODEREF;
    case POLY_SYS_shift_right_arith_longword: return PROPWORD_NORAISE|PROPWORD_NOUPDATE|PROPWORD_NODEREF;
    case POLY_SYS_profiler: return 0;
    case POLY_SYS_longword_to_tagged: return PROPWORD_NORAISE|PROPWORD_NOUPDATE|PROPWORD_NODEREF;
    case POLY_SYS_signed_to_longword: return PROPWORD_NORAISE|PROPWORD_NOUPDATE|PROPWORD_NODEREF;
    case POLY_SYS_unsigned_to_longword: return PROPWORD_NORAISE|PROPWORD_NOUPDATE|PROPWORD_NODEREF;
    case POLY_SYS_full_gc: return PROPWORD_NORAISE; // Effectively has a side-effect
    case POLY_SYS_stack_trace: return 0;
    case POLY_SYS_timing_dispatch: return 0;
<<<<<<< HEAD
=======
    case POLY_SYS_objsize: return PROPWORD_NORAISE;
    case POLY_SYS_showsize: return PROPWORD_NORAISE;
>>>>>>> f0b2353c
    case POLY_SYS_equal_short_arb: return PROPWORD_NORAISE|PROPWORD_NOUPDATE|PROPWORD_NODEREF;
    case POLY_SYS_quotrem: return PROPWORD_NOUPDATE|PROPWORD_NODEREF; // Can raise Divide
    case POLY_SYS_is_short: return PROPWORD_NORAISE|PROPWORD_NOUPDATE|PROPWORD_NODEREF;
    case POLY_SYS_aplus: return PROPWORD_NORAISE|PROPWORD_NOUPDATE|PROPWORD_NODEREF;
    case POLY_SYS_aminus: return PROPWORD_NORAISE|PROPWORD_NOUPDATE|PROPWORD_NODEREF;
    case POLY_SYS_amul: return PROPWORD_NORAISE|PROPWORD_NOUPDATE|PROPWORD_NODEREF;
    case POLY_SYS_adiv: return PROPWORD_NOUPDATE|PROPWORD_NODEREF; // Can raise Divide
    case POLY_SYS_amod: return PROPWORD_NOUPDATE|PROPWORD_NODEREF; // Can raise Divide
    case POLY_SYS_aneg: return PROPWORD_NORAISE|PROPWORD_NOUPDATE|PROPWORD_NODEREF;
    case POLY_SYS_xora: return PROPWORD_NORAISE|PROPWORD_NOUPDATE|PROPWORD_NODEREF;
    case POLY_SYS_equala: return PROPWORD_NORAISE|PROPWORD_NOUPDATE|PROPWORD_NODEREF;
    case POLY_SYS_ora: return PROPWORD_NORAISE|PROPWORD_NOUPDATE|PROPWORD_NODEREF;
    case POLY_SYS_anda: return PROPWORD_NORAISE|PROPWORD_NOUPDATE|PROPWORD_NODEREF;

        // Floating point operations depend on the current rounding mode.  That means
        // that it's not possible to perform floating point operations at compile-time.
    case POLY_SYS_Real_str: return PROPWORD_NORAISE|PROPWORD_NOUPDATE;
    case POLY_SYS_Real_geq: return PROPWORD_NORAISE|PROPWORD_NOUPDATE|PROPWORD_NODEREF;
    case POLY_SYS_Real_leq: return PROPWORD_NORAISE|PROPWORD_NOUPDATE|PROPWORD_NODEREF;
    case POLY_SYS_Real_gtr: return PROPWORD_NORAISE|PROPWORD_NOUPDATE|PROPWORD_NODEREF;
    case POLY_SYS_Real_lss: return PROPWORD_NORAISE|PROPWORD_NOUPDATE|PROPWORD_NODEREF;
    case POLY_SYS_Real_eq: return PROPWORD_NORAISE|PROPWORD_NOUPDATE|PROPWORD_NODEREF;
    case POLY_SYS_Real_neq: return PROPWORD_NORAISE|PROPWORD_NOUPDATE|PROPWORD_NODEREF;
    case POLY_SYS_Real_Dispatch: return 0;
    case POLY_SYS_Add_real: return PROPWORD_NORAISE|PROPWORD_NOUPDATE;
    case POLY_SYS_Sub_real: return PROPWORD_NORAISE|PROPWORD_NOUPDATE;
    case POLY_SYS_Mul_real: return PROPWORD_NORAISE|PROPWORD_NOUPDATE;
    case POLY_SYS_Div_real: return PROPWORD_NORAISE|PROPWORD_NOUPDATE;
    case POLY_SYS_Abs_real: return PROPWORD_NORAISE|PROPWORD_NOUPDATE|PROPWORD_NODEREF; // Only affects sign
    case POLY_SYS_Neg_real: return PROPWORD_NORAISE|PROPWORD_NOUPDATE|PROPWORD_NODEREF; // Only affects sign
    case POLY_SYS_conv_real: return PROPWORD_NOUPDATE|PROPWORD_NODEREF;
    case POLY_SYS_real_to_int: return PROPWORD_NORAISE|PROPWORD_NOUPDATE;
    case POLY_SYS_int_to_real: return PROPWORD_NORAISE|PROPWORD_NOUPDATE;
    case POLY_SYS_sqrt_real: return PROPWORD_NORAISE|PROPWORD_NOUPDATE;
    case POLY_SYS_sin_real: return PROPWORD_NORAISE|PROPWORD_NOUPDATE;
    case POLY_SYS_cos_real: return PROPWORD_NORAISE|PROPWORD_NOUPDATE;
    case POLY_SYS_arctan_real: return PROPWORD_NORAISE|PROPWORD_NOUPDATE;
    case POLY_SYS_exp_real: return PROPWORD_NORAISE|PROPWORD_NOUPDATE;
    case POLY_SYS_ln_real: return PROPWORD_NORAISE|PROPWORD_NOUPDATE;
    case POLY_SYS_fixed_to_real: return PROPWORD_NORAISE|PROPWORD_NOUPDATE|PROPWORD_NODEREF;
    case POLY_SYS_stdin: return 0; // Not a function
    case POLY_SYS_stdout: return 0; // Not a function
    case POLY_SYS_process_env: return 0;
    case POLY_SYS_set_string_length: return PROPWORD_NORAISE|PROPWORD_NODEREF;
    case POLY_SYS_get_first_long_word: return PROPWORD_NORAISE|PROPWORD_NOUPDATE|PROPWORD_NODEREF;
    case POLY_SYS_poly_specific: return 0;
    case POLY_SYS_bytevec_eq: return PROPWORD_NORAISE|PROPWORD_NOUPDATE|PROPWORD_NODEREF;
    case POLY_SYS_cmem_load_8: return PROPWORD_NORAISE|PROPWORD_NOUPDATE;
    case POLY_SYS_cmem_load_16: return PROPWORD_NORAISE|PROPWORD_NOUPDATE;
    case POLY_SYS_cmem_load_32: return PROPWORD_NORAISE|PROPWORD_NOUPDATE;
    case POLY_SYS_cmem_load_float: return PROPWORD_NORAISE|PROPWORD_NOUPDATE;
    case POLY_SYS_cmem_load_double: return PROPWORD_NORAISE|PROPWORD_NOUPDATE;
    case POLY_SYS_cmem_store_8: return PROPWORD_NORAISE|PROPWORD_NODEREF;
    case POLY_SYS_cmem_store_16: return PROPWORD_NORAISE|PROPWORD_NODEREF;
    case POLY_SYS_cmem_store_32: return PROPWORD_NORAISE|PROPWORD_NODEREF;
#if (SIZEOF_VOIDP == 8)
    case POLY_SYS_cmem_load_64: return PROPWORD_NORAISE|PROPWORD_NOUPDATE;
    case POLY_SYS_cmem_store_64: return PROPWORD_NORAISE|PROPWORD_NODEREF;
#else
        // These aren't implemented in 32-bit mode.
    case POLY_SYS_cmem_load_64: return 0;
    case POLY_SYS_cmem_store_64: return 0;
#endif
    case POLY_SYS_cmem_store_float: return PROPWORD_NORAISE|PROPWORD_NODEREF;
    case POLY_SYS_cmem_store_double: return PROPWORD_NORAISE|PROPWORD_NODEREF;
    case POLY_SYS_fixed_add: return PROPWORD_NOUPDATE|PROPWORD_NODEREF; // Can raise Overflow
    case POLY_SYS_fixed_sub: return PROPWORD_NOUPDATE|PROPWORD_NODEREF; // Can raise Overflow
    case POLY_SYS_fixed_mul: return PROPWORD_NOUPDATE|PROPWORD_NODEREF; // Can raise Overflow
        // These next few are currently set as possibly raising exceptions.  Actually
        // the cases where they can raise exceptions are tested for explicitly so maybe that's
        // not needed.
    case POLY_SYS_fixed_quot: return PROPWORD_NOUPDATE|PROPWORD_NODEREF; // Can raise Divide or Overflow
    case POLY_SYS_fixed_mod: return PROPWORD_NOUPDATE|PROPWORD_NODEREF; // Can raise Divide or Overflow
    case POLY_SYS_fixed_div: return PROPWORD_NOUPDATE|PROPWORD_NODEREF; // Can raise Divide or Overflow
    case POLY_SYS_fixed_rem: return PROPWORD_NOUPDATE|PROPWORD_NODEREF; // Can raise Divide or Overflow
    case POLY_SYS_io_operation: return PROPWORD_NORAISE|PROPWORD_NOUPDATE|PROPWORD_NODEREF;
    case POLY_SYS_ffi: return 0;
    case POLY_SYS_set_code_constant: return 0;
    case POLY_SYS_move_words: return PROPWORD_NORAISE;
    case POLY_SYS_move_words_overlap: return PROPWORD_NORAISE;
    case POLY_SYS_shift_right_arith_word: return PROPWORD_NORAISE|PROPWORD_NOUPDATE|PROPWORD_NODEREF;
    case POLY_SYS_int_to_word: return PROPWORD_NORAISE|PROPWORD_NOUPDATE|PROPWORD_NODEREF;
    case POLY_SYS_move_bytes: return PROPWORD_NORAISE;
    case POLY_SYS_move_bytes_overlap: return PROPWORD_NORAISE;
    case POLY_SYS_code_flags: return 0;
    case POLY_SYS_shrink_stack: return 0;
    case POLY_SYS_stderr: return 0; // Not a function
    case POLY_SYS_callcode_tupled: return 0;
    case POLY_SYS_foreign_dispatch: return 0;
    case POLY_SYS_XWindows: return 0;
    case POLY_SYS_is_big_endian: return PROPWORD_NORAISE|PROPWORD_NOUPDATE|PROPWORD_NODEREF;
    case POLY_SYS_bytes_per_word: return PROPWORD_NORAISE|PROPWORD_NOUPDATE|PROPWORD_NODEREF;
    case POLY_SYS_offset_address: return 0;
    case POLY_SYS_shift_right_word: return PROPWORD_NORAISE|PROPWORD_NOUPDATE|PROPWORD_NODEREF;
    case POLY_SYS_not_bool: return PROPWORD_NORAISE|PROPWORD_NOUPDATE|PROPWORD_NODEREF;
    case POLY_SYS_fixed_geq: return PROPWORD_NORAISE|PROPWORD_NOUPDATE|PROPWORD_NODEREF;
    case POLY_SYS_fixed_leq: return PROPWORD_NORAISE|PROPWORD_NOUPDATE|PROPWORD_NODEREF;
    case POLY_SYS_fixed_gtr: return PROPWORD_NORAISE|PROPWORD_NOUPDATE|PROPWORD_NODEREF;
    case POLY_SYS_fixed_lss: return PROPWORD_NORAISE|PROPWORD_NOUPDATE|PROPWORD_NODEREF;
    case POLY_SYS_touch_final: return PROPWORD_NORAISE; // We need to treat this as though it had side-effects.
    case POLY_SYS_string_length: return PROPWORD_NORAISE|PROPWORD_NOUPDATE|PROPWORD_NODEREF;
    case POLY_SYS_int_geq: return PROPWORD_NORAISE|PROPWORD_NOUPDATE|PROPWORD_NODEREF;
    case POLY_SYS_int_leq: return PROPWORD_NORAISE|PROPWORD_NOUPDATE|PROPWORD_NODEREF;
    case POLY_SYS_int_gtr: return PROPWORD_NORAISE|PROPWORD_NOUPDATE|PROPWORD_NODEREF;
    case POLY_SYS_int_lss: return PROPWORD_NORAISE|PROPWORD_NOUPDATE|PROPWORD_NODEREF;
        // Load_byte/word_immut are the same as load_byte/word except that they can only
        // be applied to immutables so will always return the same result.
    case POLY_SYS_load_byte_immut: return PROPWORD_NORAISE|PROPWORD_NOUPDATE|PROPWORD_NODEREF;
    case POLY_SYS_load_word_immut: return PROPWORD_NORAISE|PROPWORD_NOUPDATE|PROPWORD_NODEREF;
    case POLY_SYS_mul_word: return PROPWORD_NORAISE|PROPWORD_NOUPDATE|PROPWORD_NODEREF;
    case POLY_SYS_plus_word: return PROPWORD_NORAISE|PROPWORD_NOUPDATE|PROPWORD_NODEREF;
    case POLY_SYS_minus_word: return PROPWORD_NORAISE|PROPWORD_NOUPDATE|PROPWORD_NODEREF;
    case POLY_SYS_div_word: return PROPWORD_NOUPDATE|PROPWORD_NODEREF; // Can raise Divide
    case POLY_SYS_or_word: return PROPWORD_NORAISE|PROPWORD_NOUPDATE|PROPWORD_NODEREF;
    case POLY_SYS_and_word: return PROPWORD_NORAISE|PROPWORD_NOUPDATE|PROPWORD_NODEREF;
    case POLY_SYS_xor_word: return PROPWORD_NORAISE|PROPWORD_NOUPDATE|PROPWORD_NODEREF;
    case POLY_SYS_shift_left_word: return PROPWORD_NORAISE|PROPWORD_NOUPDATE|PROPWORD_NODEREF;
    case POLY_SYS_mod_word: return PROPWORD_NOUPDATE|PROPWORD_NODEREF; // Can raise Divide
    case POLY_SYS_word_geq: return PROPWORD_NORAISE|PROPWORD_NOUPDATE|PROPWORD_NODEREF;
    case POLY_SYS_word_leq: return PROPWORD_NORAISE|PROPWORD_NOUPDATE|PROPWORD_NODEREF;
    case POLY_SYS_word_gtr: return PROPWORD_NORAISE|PROPWORD_NOUPDATE|PROPWORD_NODEREF;
    case POLY_SYS_word_lss: return PROPWORD_NORAISE|PROPWORD_NOUPDATE|PROPWORD_NODEREF;
    case POLY_SYS_word_eq: return PROPWORD_NORAISE|PROPWORD_NOUPDATE|PROPWORD_NODEREF;
    case POLY_SYS_load_byte: return PROPWORD_NORAISE|PROPWORD_NOUPDATE;
    case POLY_SYS_load_word: return PROPWORD_NORAISE|PROPWORD_NOUPDATE;
    case POLY_SYS_assign_byte: return PROPWORD_NORAISE|PROPWORD_NODEREF;
    case POLY_SYS_assign_word: return PROPWORD_NORAISE|PROPWORD_NODEREF;
    default: raise_exception_string(taskData, EXC_Fail, "Unknown IO operation");
    }
}

// Used when copying code into its new location.  Adjusts any relative addresses and
// also moves any pointers to the code itself.
class PSCopyCode: public ScanAddress {
public:
    PSCopyCode (PolyObject *olda, PolyObject *newa): oldAddr(olda), newAddr(newa) {}
    virtual PolyObject *ScanObjectAddress(PolyObject *base) { return (base == oldAddr) ? newAddr: base; }
private:
    PolyObject *oldAddr, *newAddr;
};

Handle poly_dispatch_c(TaskData *taskData, Handle args, Handle code)
{
    unsigned c = get_C_unsigned(taskData, DEREFWORDHANDLE(code));
    switch (c)
    {
    case 1:
        return exportNative(taskData, args); // Export
    case 2:
        raise_syscall(taskData, "C Export has been withdrawn", 0);
        return 0;
    case 3:
        return exportPortable(taskData, args); // Export as portable format

    case 9: // Return the GIT version if appropriate
        {
             return SAVE(C_string_to_Poly(taskData, GitVersion));
        }

    case 10: // Return the RTS version string.
        {
            const char *version;
            switch (machineDependent->MachineArchitecture())
            {
            case MA_Interpreted:    version = "Portable-" TextVersion; break;
            case MA_I386:           version = "I386-" TextVersion; break;
            case MA_X86_64:         version = "X86_64-" TextVersion; break;
            default:                version = "Unknown-" TextVersion; break;
            }
            return SAVE(C_string_to_Poly(taskData, version));
        }

    case 11: // Return the RTS copyright string
        return SAVE(C_string_to_Poly(taskData, poly_runtime_system_copyright));

    case 12: // Return the architecture
        {
            const char *arch;
            switch (machineDependent->MachineArchitecture())
            {
            case MA_Interpreted:    arch = "Interpreted"; break;
            case MA_I386:           arch = "I386"; break;
            case MA_X86_64:         arch = "X86_64"; break;
            default:                arch = "Unknown"; break;
            }
            return SAVE(C_string_to_Poly(taskData, arch));
        }

    case 13: // Share common immutable data.
        {
            ShareData(taskData, args);
            return SAVE(TAGGED(0));
        }

    case 14:
        return ObjSize(taskData, args);

    case 15:
        return ShowSize(taskData, args);

    case 16:
        return ObjProfile(taskData, args);

    /* 17 and 18 are no longer used. */

    case 19: // Return the RTS argument help string.
        return SAVE(C_string_to_Poly(taskData, RTSArgHelp()));

    case 20: // Write a saved state file.
        return SaveState(taskData, args);

    case 21: // Load a saved state file and any ancestors.
        return LoadState(taskData, false, args);

    case 22: // Show the hierarchy.
        return ShowHierarchy(taskData);

    case 23: // Change the name of the immediate parent stored in a child
        return RenameParent(taskData, args);

    case 24: // Return the name of the immediate parent stored in a child
        return ShowParent(taskData, args);

    case 25: // Old statistics - now removed
    case 26:
        raise_exception_string(taskData, EXC_Fail, "No statistics available");

    case 27: // Get number of user statistics available
        return Make_arbitrary_precision(taskData, N_PS_USER);

    case 28: // Set an entry in the user stats table.
        {
            unsigned index = get_C_unsigned(taskData, DEREFHANDLE(args)->Get(0));
            if (index >= N_PS_USER)
                raise_exception0(taskData, EXC_subscript);
            POLYSIGNED value = getPolySigned(taskData, DEREFHANDLE(args)->Get(1));
            globalStats.setUserCounter(index, value);
            Make_arbitrary_precision(taskData, 0);
        }

    case 29: // Get local statistics.
        return globalStats.getLocalStatistics(taskData);

    case 30: // Get remote statistics.  The argument is the process ID to get the statistics.
        return globalStats.getRemoteStatistics(taskData, getPolyUnsigned(taskData, DEREFHANDLE(args)));

    case 31: // Store a module
        return StoreModule(taskData, args);

    case 32: // Load a module
        return LoadModule(taskData, args);

    case 33: // Load hierarchy.  This provides a complete list of children and parents.
        return LoadState(taskData, true, args);

    case 34: // Return the system directory for modules.  This is configured differently
        // in Unix and in Windows.
#if (defined(MODULEDIR))
    return SAVE(C_string_to_Poly(taskData, Xstr(MODULEDIR)));
#elif (defined(_WIN32) && ! defined(__CYGWIN__))
        {
            // This registry key is configured when Poly/ML is installed using the installer.
            // It gives the path to the Poly/ML installation directory.  We return the
            // Modules subdirectory.
            HKEY hk;
            if (RegOpenKeyEx(HKEY_LOCAL_MACHINE,
                    _T("SOFTWARE\\Microsoft\\Windows\\CurrentVersion\\App Paths\\PolyML.exe"), 0,
                    KEY_QUERY_VALUE, &hk) == ERROR_SUCCESS)
            {
                DWORD valSize;
                if (RegQueryValueEx(hk, _T("Path"), 0, NULL, NULL, &valSize) == ERROR_SUCCESS)
                {
#define MODULEDIR _T("Modules")
                    TempString buff((TCHAR*)malloc(valSize + (_tcslen(MODULEDIR) + 1)*sizeof(TCHAR)));
                    DWORD dwType;
                    if (RegQueryValueEx(hk, _T("Path"), 0, &dwType, (LPBYTE)(LPTSTR)buff, &valSize) == ERROR_SUCCESS)
                    {
                        RegCloseKey(hk);
                        // The registry entry should end with a backslash.
                        _tcscat(buff, MODULEDIR);
                        return SAVE(C_string_to_Poly(taskData, buff));
                    }
                }
                RegCloseKey(hk);
            }
            return SAVE(C_string_to_Poly(taskData, ""));
        }
#else
        return SAVE(C_string_to_Poly(taskData, ""));
#endif

    case 50: // GCD
        return gcd_arbitrary(taskData, SAVE(DEREFHANDLE(args)->Get(0)), SAVE(DEREFHANDLE(args)->Get(1)));
    case 51: // LCM
        return lcm_arbitrary(taskData, SAVE(DEREFHANDLE(args)->Get(0)), SAVE(DEREFHANDLE(args)->Get(1)));

        // These next ones were originally in process_env and have now been moved here,
    case 100: /* Return the maximum word segment size. */
            return taskData->saveVec.push(TAGGED(MAX_OBJECT_SIZE));
    case 101: /* Return the maximum string size (in bytes).
                 It is the maximum number of bytes in a segment
                 less one word for the length field. */
            return taskData->saveVec.push(TAGGED((MAX_OBJECT_SIZE)*sizeof(PolyWord) - sizeof(PolyWord)));
    case 102: /* Test whether the supplied address is in the io area.
                 This was previously done by having get_flags return
                 256 but this was changed so that get_flags simply
                 returns the top byte of the length word. */
        {
            PolyWord *pt = (PolyWord*)DEREFWORDHANDLE(args);
            if (gMem.IsIOPointer(pt))
                return Make_arbitrary_precision(taskData, 1);
            else return Make_arbitrary_precision(taskData, 0);
        }
    case 103:
        // Return the properties for an RTS address.  This indicates whether it can be applied at compile time.
        // This used to return the register mask for all functions.
        {
            PolyObject *pt = DEREFWORDHANDLE(args);
            if (gMem.IsIOPointer(pt))
            {
                for (unsigned i=0; i < POLY_SYS_vecsize; i++)
                {
                    if (pt == (PolyObject*)IoEntry(i))
                    {
                        POLYUNSIGNED props = rtsProperties(taskData, i);
                        return taskData->saveVec.push(TAGGED(props));
                    }
                }
                raise_exception_string(taskData, EXC_Fail, "Io pointer not found");
            }
            else return taskData->saveVec.push(TAGGED(0));
        }

    case 104: return Make_arbitrary_precision(taskData, POLY_version_number);

    case 105: /* Get the name of the function. */
        {
            PolyObject *pt = DEREFWORDHANDLE(args);
            if (gMem.IsIOPointer(pt))
            {
                /* IO area. */
                int i;
                for (i=0; i < POLY_SYS_vecsize; i++)
                {
                    if (pt == (PolyObject*)IoEntry(i))
                    {
                        char buff[8];
                        sprintf(buff, "RTS%d", i);
                        return SAVE(C_string_to_Poly(taskData, buff));
                    }
                }
                raise_syscall(taskData, "Io pointer not found", 0);
            }
            else if (pt->IsCodeObject()) /* Should now be a code object. */ 
            {
                /* Compiled code.  This is the first constant in the constant area. */
                PolyWord *codePt = pt->ConstPtrForCode();
                PolyWord name = codePt[0];
                /* May be zero indicating an anonymous segment - return null string. */
                if (name == PolyWord::FromUnsigned(0))
                    return SAVE(C_string_to_Poly(taskData, ""));
                else return SAVE(name);
            }
            else raise_syscall(taskData, "Not a code pointer", 0);
        }

<<<<<<< HEAD
    case 106: // Copy a compiled code segment into the code area
        {
            POLYUNSIGNED segLength = args->WordP()->Length();
            // Initially just allocate some local memory and copy the code.
            Handle newMem = alloc_and_save(taskData, segLength, F_CODE_OBJ);
            memcpy(newMem->WordP(), args->WordP(), segLength * sizeof(PolyWord));
            PSCopyCode psCopy(args->WordP(), newMem->WordP());
            machineDependent->FlushInstructionCache(newMem->WordP(), segLength * sizeof(PolyWord));
            // We have to update any relative addresses in the code.
            machineDependent->ScanConstantsWithinCode(newMem->WordP(), args->WordP(), segLength, &psCopy);
            // Temporarily clobber the old data
            args->WordP()->SetLengthWord(segLength, F_BYTE_OBJ);
            memset(args->WordP(), 0, segLength * sizeof(PolyWord));
            return newMem;
=======
    case 106: // Lock a mutable code segment and return the executable address.
        {
            PolyObject *codeObj = args->WordP();
            if (! codeObj->IsCodeObject() || ! codeObj->IsMutable())
                raise_fail(taskData, "Not mutable code area");
            POLYUNSIGNED segLength = codeObj->Length();
            codeObj->SetLengthWord(segLength, F_CODE_OBJ);
            machineDependent->FlushInstructionCache(codeObj, segLength * sizeof(PolyWord));
            // In the future it may be necessary to return a different address here.
            // N.B.  The code area should only have execute permission in the native
            // code version, not the interpreted version.
            return args; // Return the original address.
        }

    case 107: // Copy a byte segment into the code area and make it mutable code
        {
            if (! args->WordP()->IsByteObject())
                raise_fail(taskData, "Not byte data area");
            POLYUNSIGNED segLength = args->WordP()->Length();
            while (true)
            {
                PolyWord *newCode = gMem.AllocCodeSpace(segLength+1);
                if (newCode != 0)
                {
                    PolyObject *result = (PolyObject*)(newCode+1);
                    result->SetLengthWord(segLength,  F_CODE_OBJ|F_MUTABLE_BIT);
                    memcpy(result, args->WordP(), segLength * sizeof(PolyWord));
                    return taskData->saveVec.push(result);
                }
                // Could not allocate - must GC.
                QuickGC(taskData, segLength);
            }
>>>>>>> f0b2353c
        }

    default:
        {
            char msg[100];
            sprintf(msg, "Unknown poly-specific function: %d", c);
            raise_exception_string(taskData, EXC_Fail, msg);
            return 0;
        }
    }
}<|MERGE_RESOLUTION|>--- conflicted
+++ resolved
@@ -144,11 +144,6 @@
     case POLY_SYS_full_gc: return PROPWORD_NORAISE; // Effectively has a side-effect
     case POLY_SYS_stack_trace: return 0;
     case POLY_SYS_timing_dispatch: return 0;
-<<<<<<< HEAD
-=======
-    case POLY_SYS_objsize: return PROPWORD_NORAISE;
-    case POLY_SYS_showsize: return PROPWORD_NORAISE;
->>>>>>> f0b2353c
     case POLY_SYS_equal_short_arb: return PROPWORD_NORAISE|PROPWORD_NOUPDATE|PROPWORD_NODEREF;
     case POLY_SYS_quotrem: return PROPWORD_NOUPDATE|PROPWORD_NODEREF; // Can raise Divide
     case POLY_SYS_is_short: return PROPWORD_NORAISE|PROPWORD_NOUPDATE|PROPWORD_NODEREF;
@@ -280,16 +275,6 @@
     }
 }
 
-// Used when copying code into its new location.  Adjusts any relative addresses and
-// also moves any pointers to the code itself.
-class PSCopyCode: public ScanAddress {
-public:
-    PSCopyCode (PolyObject *olda, PolyObject *newa): oldAddr(olda), newAddr(newa) {}
-    virtual PolyObject *ScanObjectAddress(PolyObject *base) { return (base == oldAddr) ? newAddr: base; }
-private:
-    PolyObject *oldAddr, *newAddr;
-};
-
 Handle poly_dispatch_c(TaskData *taskData, Handle args, Handle code)
 {
     unsigned c = get_C_unsigned(taskData, DEREFWORDHANDLE(code));
@@ -515,22 +500,6 @@
             else raise_syscall(taskData, "Not a code pointer", 0);
         }
 
-<<<<<<< HEAD
-    case 106: // Copy a compiled code segment into the code area
-        {
-            POLYUNSIGNED segLength = args->WordP()->Length();
-            // Initially just allocate some local memory and copy the code.
-            Handle newMem = alloc_and_save(taskData, segLength, F_CODE_OBJ);
-            memcpy(newMem->WordP(), args->WordP(), segLength * sizeof(PolyWord));
-            PSCopyCode psCopy(args->WordP(), newMem->WordP());
-            machineDependent->FlushInstructionCache(newMem->WordP(), segLength * sizeof(PolyWord));
-            // We have to update any relative addresses in the code.
-            machineDependent->ScanConstantsWithinCode(newMem->WordP(), args->WordP(), segLength, &psCopy);
-            // Temporarily clobber the old data
-            args->WordP()->SetLengthWord(segLength, F_BYTE_OBJ);
-            memset(args->WordP(), 0, segLength * sizeof(PolyWord));
-            return newMem;
-=======
     case 106: // Lock a mutable code segment and return the executable address.
         {
             PolyObject *codeObj = args->WordP();
@@ -563,7 +532,6 @@
                 // Could not allocate - must GC.
                 QuickGC(taskData, segLength);
             }
->>>>>>> f0b2353c
         }
 
     default:
