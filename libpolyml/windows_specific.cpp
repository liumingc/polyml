--- conflicted
+++ resolved
@@ -882,40 +882,10 @@
     PROCESSDATA *hnd = *(PROCESSDATA**)(args->WordP());
     if (hnd == 0)
         raise_syscall(taskData, "Process is closed", ERROR_INVALID_HANDLE);
-
-<<<<<<< HEAD
-    if (fIsRead) hStream = hnd->hInput;
-    else hStream = hnd->hOutput;
-    /* I had previously assumed that it wasn't possible to get the
-       same stream twice.  The current basis library definition allows
-       it but warns it may produce unpredictable results.  For the moment
-       we don't allow it because we could get problems with closing
-       the same handle twice. */
-    if (hStream == INVALID_HANDLE_VALUE)
-        raise_syscall(taskData, "Process is closed", ERROR_INVALID_HANDLE);
-
-    if (fIsRead) { mode = _O_RDONLY; ioBits = IO_BIT_READ; }
-    else { mode = 0; ioBits = IO_BIT_WRITE; }
-    if (fIsText) mode |= _O_TEXT; else mode |= _O_BINARY;
-
-    Handle str_token = make_stream_entry(taskData);
-    if (str_token == NULL) raise_syscall(taskData, "Insufficient memory", ERROR_NOT_ENOUGH_MEMORY);
-    PIOSTRUCT strm = &basic_io_vector[STREAMID(str_token)];
-    strm->device.ioDesc = _open_osfhandle ((intptr_t) hStream, mode);
-    if (strm->device.ioDesc == -1)
-        raise_syscall(taskData, "_open_osfhandle failed", _doserrno);
-    strm->ioBits = ioBits | IO_BIT_OPEN | IO_BIT_PIPE;
-
-    /* The responsibility for closing the handle is passed to
-       the stream package.  We need to retain a pointer to the
-       stream entry so that we can close the stream in "reap". */
-    if (fIsRead)
-=======
     // We allow multiple streams on the handles.  Since they are duplicated by openHandle that's safe.
     // A consequence is that closing the stream does not close the pipe as far as the child is
     // concerned.  That only happens when we close the final handle in reap.
     try
->>>>>>> 90993aa7
     {
         WinInOutStream *stream = new WinInOutStream;
         bool result;
