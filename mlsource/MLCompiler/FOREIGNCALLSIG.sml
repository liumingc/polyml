--- conflicted
+++ resolved
@@ -1,9 +1,5 @@
 (*
-<<<<<<< HEAD
-    Copyright (c) 2016, 2017 David C.J. Matthews
-=======
     Copyright (c) 2016, 2018 David C.J. Matthews
->>>>>>> dafafcb4
 
     This library is free software; you can redistribute it and/or
     modify it under the terms of the GNU Lesser General Public
@@ -21,21 +17,14 @@
 
 signature FOREIGNCALLSIG =
 sig
-<<<<<<< HEAD
-    val rtsCallFull: string * int * Universal.universal list -> Address.machineWord
+   val rtsCallFull: string * int * Universal.universal list -> Address.machineWord
     val rtsCallFast: string * int * Universal.universal list -> Address.machineWord
+    val rtsCallFastRealtoReal: string * Universal.universal list -> Address.machineWord
+    val rtsCallFastRealRealtoReal: string * Universal.universal list -> Address.machineWord
+    val rtsCallFastGeneraltoReal: string * Universal.universal list -> Address.machineWord
+    val rtsCallFastRealGeneraltoReal: string * Universal.universal list -> Address.machineWord
     val rtsCallFastFloattoFloat: string * Universal.universal list -> Address.machineWord
+    val rtsCallFastFloatFloattoFloat: string * Universal.universal list -> Address.machineWord
     val rtsCallFastGeneraltoFloat: string * Universal.universal list -> Address.machineWord
-=======
-    val rtsCallFull: string * int * Universal.universal list -> Address.address
-    val rtsCallFast: string * int * Universal.universal list -> Address.address
-    val rtsCallFastRealtoReal: string * Universal.universal list -> Address.address
-    val rtsCallFastRealRealtoReal: string * Universal.universal list -> Address.address
-    val rtsCallFastGeneraltoReal: string * Universal.universal list -> Address.address
-    val rtsCallFastRealGeneraltoReal: string * Universal.universal list -> Address.address
-    val rtsCallFastFloattoFloat: string * Universal.universal list -> Address.address
-    val rtsCallFastFloatFloattoFloat: string * Universal.universal list -> Address.address
-    val rtsCallFastGeneraltoFloat: string * Universal.universal list -> Address.address
-    val rtsCallFastFloatGeneraltoFloat: string * Universal.universal list -> Address.address
->>>>>>> dafafcb4
+    val rtsCallFastFloatGeneraltoFloat: string * Universal.universal list -> Address.machineWord
 end;