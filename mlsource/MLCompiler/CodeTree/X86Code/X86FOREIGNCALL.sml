(*
    Copyright (c) 2016-18 David C.J. Matthews

    This library is free software; you can redistribute it and/or
    modify it under the terms of the GNU Lesser General Public
    License version 2.1 as published by the Free Software Foundation.
    
    This library is distributed in the hope that it will be useful,
    but WITHOUT ANY WARRANTY; without even the implied warranty of
    MERCHANTABILITY or FITNESS FOR A PARTICULAR PURPOSE.  See the GNU
    Lesser General Public License for more details.
    
    You should have received a copy of the GNU Lesser General Public
    License along with this library; if not, write to the Free Software
    Foundation, Inc., 51 Franklin St, Fifth Floor, Boston, MA  02110-1301  USA
*)

functor X86FOREIGNCALL(

    structure X86CODE: X86CODESIG

    structure X86OPTIMISE:
    sig
        type operation
        type code
        type operations = operation list
        type closureRef

        (* Optimise and code-generate. *)
        val generateCode: {code: code, ops: operations, labelCount: int, resultClosure: closureRef} -> unit

        structure Sharing:
        sig
            type operation = operation
            type code = code
            type closureRef = closureRef
        end
    end

    structure DEBUG: DEBUGSIG
    
    structure CODE_ARRAY: CODEARRAYSIG

    sharing X86CODE.Sharing = X86OPTIMISE.Sharing = CODE_ARRAY.Sharing
): FOREIGNCALLSIG
=
struct
    open X86CODE
    open Address
    open CODE_ARRAY
   
    val (polyWordOpSize, nativeWordOpSize) =
        case targetArch of
            Native32Bit     => (OpSize32, OpSize32)
        |   Native64Bit     => (OpSize64, OpSize64)
        |   ObjectId32Bit   => (OpSize32, OpSize64)
    
    (* Ebx/Rbx is used for the second argument on the native architectures but
       is replaced by esi on the object ID arch because ebx is used as the
       global base register. *)
    val mlArg2Reg = case targetArch of ObjectId32Bit => esi | _ => ebx
    
    exception InternalError = Misc.InternalError
    
    val pushR = PushToStack o RegisterArg

    fun moveRR{source, output, opSize} = MoveToRegister{source=RegisterArg source, output=output, opSize=opSize}

    fun loadMemory(reg, base, offset, opSize) =
        MoveToRegister{source=MemoryArg{base=base, offset=offset, index=NoIndex}, output=reg, opSize=opSize}
    and storeMemory(reg, base, offset, opSize) =
        StoreRegToMemory{toStore=reg, address={base=base, offset=offset, index=NoIndex}, opSize=opSize}
    
    val loadHeapMemory =
        case targetArch of
            ObjectId32Bit =>
                (
                    fn (reg, base, offset, opSize) => 
                        MoveToRegister{source=MemoryArg{base=ebx, offset=offset, index=Index4 base}, output=reg, opSize=opSize}
                )
        |   _ => loadMemory

    fun createProfileObject _ (*functionName*) =
    let
        (* The profile object is a single mutable with the F_bytes bit set. *)
        open Address
        val profileObject = RunCall.allocateByteMemory(0w1, Word.fromLargeWord(Word8.toLargeWord(Word8.orb(F_mutable, F_bytes))))
        fun clear 0w0 = ()
        |   clear i = (assignByte(profileObject, i-0w1, 0w0); clear (i-0w1))
        val () = clear wordSize
    in
        toMachineWord profileObject
    end

    val makeEntryPoint: string -> machineWord = RunCall.rtsCallFull1 "PolyCreateEntryPointObject"

    datatype abi = X86_32 | X64Win | X64Unix
    
    local
        (* Get the ABI.  On 64-bit Windows and Unix use different calling conventions. *)
        val getABICall: unit -> int = RunCall.rtsCallFast0 "PolyGetABI"
    in
        fun getABI() =
            case getABICall() of
                0 => X86_32
            |   1 => X64Unix
            |   2 => X64Win
            |   n => raise InternalError ("Unknown ABI type " ^ Int.toString n)
    end

    val noException = 1

    (* Full RTS call version.  An extra argument is passed that contains the thread ID.
       This allows the taskData object to be found which is needed if the code allocates
       any ML memory or raises an exception.  It also saves the stack and heap pointers
       in case of a GC. *)
    fun rtsCallFull (functionName, nArgs (* Not counting the thread ID *), debugSwitches) =
    let
        val entryPointAddr = makeEntryPoint functionName

        (* Get the ABI.  On 64-bit Windows and Unix use different calling conventions. *)
        val abi = getABI()

        (* Branch to check for exception. *)
        val exLabel = Label{labelNo=0} (* There's just one label in this function. *)
        
        (* Unix X64.  The first six arguments are in rdi, rsi, rdx, rcx, r8, r9.
                      The rest are on the stack.
           Windows X64. The first four arguments are in rcx, rdx, r8 and r9.  The rest are
                       on the stack.  The caller must ensure the stack is aligned on 16-byte boundary
                       and must allocate 32-byte save area for the register args.
                       rbx, rbp, rdi, rsi, rsp, r12-r15 are saved by the called function.
           X86/32.  Arguments are pushed to the stack.
                   ebx, edi, esi, ebp and esp are saved by the called function.
                   We use esi to hold the argument data pointer and edi to save the ML stack pointer
           Our ML conventions use eax, ebx for the first two arguments in X86/32,
                   rax, ebx, r8, r9, r10 for the first five arguments in X86/64 and
                   rax, rsi, r8, r9 and r10 for the first five arguments in X86/64-32 bit.
        *)
        
<<<<<<< HEAD
         (* The ML stack pointer needs to be
           loaded into a register that will be saved by the callee.
           The entry point doesn't need to be but must be a register
           that isn't used for an argument. *)
        (* We have to save the stack pointer to the argument structure but
           we still need a register if we have args on the stack. *)
        val (entryPtrReg, saveMLStackPtrReg) =
            if targetArch <> Native32Bit then (r11, r13) else (ecx, edi)
=======
        (* Previously the ML stack pointer was saved in a callee-save register.  This works
           in almost all circumstances except when a call to the FFI code results in a callback
           and the callback moves the ML stack.  Instead the RTS callback handler adjusts the value
           in memRegStackPtr and we reload the ML stack pointer from there. *)
        val entryPtrReg = if isX64 then r11 else ecx
>>>>>>> 7c6efccd
        
        val stackSpace =
            case abi of
                X64Unix => memRegSize
            |   X64Win => memRegSize + 32 (* Requires 32-byte save area. *)
            |   X86_32 =>
                let
                    (* GCC likes to keep the stack on a 16-byte alignment. *)
                    val argSpace = (nArgs+1)*4
                    val align = argSpace mod 16
                in
                    (* Add sufficient space so that esp will be 16-byte aligned *)
                    if align = 0
                    then memRegSize
                    else memRegSize + 16 - align
                end

        (* The RTS functions expect the real address of the thread Id. *)
        fun loadThreadId toReg =
            if targetArch <> ObjectId32Bit
            then [loadMemory(toReg, ebp, memRegThreadSelf, nativeWordOpSize)]
            else [loadMemory(toReg, ebp, memRegThreadSelf, polyWordOpSize),
                  LoadAddress{output=toReg, offset=0, base=SOME ebx, index=Index4 toReg, opSize=nativeWordOpSize}]

        val code =
            [
                MoveToRegister{source=AddressConstArg entryPointAddr, output=entryPtrReg, opSize=polyWordOpSize}, (* Load the entry point ref. *)
                loadHeapMemory(entryPtrReg, entryPtrReg, 0, nativeWordOpSize)(* Load its value. *)
            ] @
            (
                (* Save heap ptr.  This is in r15 in X86/64 *)
                if targetArch <> Native32Bit then [storeMemory(r15, ebp, memRegLocalMPointer, nativeWordOpSize)] (* Save heap ptr *)
                else []
            ) @
            (
                if abi = X86_32 andalso nArgs >= 3
                then [moveRR{source=esp, output=edi}] (* Needed if we have to load from the stack. *)
                else []
            ) @
            
            [
<<<<<<< HEAD
                moveRR{source=esp, output=saveMLStackPtrReg, opSize=nativeWordOpSize}, (* Save this in case it is needed for arguments. *)
=======
>>>>>>> 7c6efccd
                (* Have to save the stack pointer to the arg structure in case we need to scan the stack for a GC. *)
                storeMemory(esp, ebp, memRegStackPtr, nativeWordOpSize), (* Save ML stack and switch to C stack. *)
                loadMemory(esp, ebp, memRegCStackPtr, nativeWordOpSize), (*moveRR{source=ebp, output=esp},*) (* Load the saved C stack pointer. *)
                (* Set the stack pointer past the data on the stack.  For Windows/64 add in a 32 byte save area *)
                ArithToGenReg{opc=SUB, output=esp, source=NonAddressConstArg(LargeInt.fromInt stackSpace), opSize=nativeWordOpSize}
            ] @
            (
                case (abi, nArgs) of  (* Set the argument registers. *)
                    (X64Unix, 0) => loadThreadId edi
                |   (X64Unix, 1) => moveRR{source=eax, output=esi, opSize=polyWordOpSize} :: loadThreadId edi
                |   (X64Unix, 2) =>
                        moveRR{source=mlArg2Reg, output=edx, opSize=polyWordOpSize} ::
                        moveRR{source=eax, output=esi, opSize=polyWordOpSize} :: loadThreadId edi
                |   (X64Unix, 3) => 
                        moveRR{source=mlArg2Reg, output=edx, opSize=polyWordOpSize} :: moveRR{source=eax, output=esi, opSize=polyWordOpSize} ::
                        moveRR{source=r8, output=ecx, opSize=polyWordOpSize} :: loadThreadId edi
                |   (X64Win, 0) => loadThreadId ecx
                |   (X64Win, 1) => moveRR{source=eax, output=edx, opSize=polyWordOpSize} :: loadThreadId ecx
                |   (X64Win, 2) =>
                        moveRR{source=eax, output=edx, opSize=polyWordOpSize} ::
                        moveRR{source=mlArg2Reg, output=r8, opSize=polyWordOpSize} :: loadThreadId ecx
                |   (X64Win, 3) =>
                        moveRR{source=eax, output=edx, opSize=polyWordOpSize} :: moveRR{source=r8, output=r9, opSize=polyWordOpSize} ::
                        moveRR{source=mlArg2Reg, output=r8, opSize=polyWordOpSize} :: loadThreadId ecx
                |   (X86_32, 0) => [ PushToStack(MemoryArg{base=ebp, offset=memRegThreadSelf, index=NoIndex}) ]
                |   (X86_32, 1) => [ pushR eax, PushToStack(MemoryArg{base=ebp, offset=memRegThreadSelf, index=NoIndex}) ]
                |   (X86_32, 2) => [ pushR mlArg2Reg, pushR eax, PushToStack(MemoryArg{base=ebp, offset=memRegThreadSelf, index=NoIndex}) ]
                |   (X86_32, 3) =>
                        [
                            (* We need to move an argument from the ML stack. *)
<<<<<<< HEAD
                            PushToStack(MemoryArg{base=saveMLStackPtrReg, offset=4, index=NoIndex}), pushR mlArg2Reg, pushR eax,
=======
                            PushToStack(MemoryArg{base=edi, offset=4, index=NoIndex}), pushR ebx, pushR eax,
>>>>>>> 7c6efccd
                            PushToStack(MemoryArg{base=ebp, offset=memRegThreadSelf, index=NoIndex})
                        ]
                |   _ => raise InternalError "rtsCall: Abi/argument count not implemented"
            ) @
            [
                CallFunction(DirectReg entryPtrReg), (* Call the function *)
<<<<<<< HEAD
                moveRR{source=saveMLStackPtrReg, output=esp, opSize=nativeWordOpSize} (* Restore the ML stack pointer *)
=======
                loadMemory(esp, ebp, memRegStackPtr) (* Restore the ML stack pointer. *)
>>>>>>> 7c6efccd
            ] @
            (
            if targetArch <> Native32Bit then [loadMemory(r15, ebp, memRegLocalMPointer, nativeWordOpSize) ] (* Copy back the heap ptr *)
            else []
            ) @
            [
                ArithMemConst{opc=CMP, address={offset=memRegExceptionPacket, base=ebp, index=NoIndex}, source=noException, opSize=polyWordOpSize},
                ConditionalBranch{test=JNE, label=exLabel},
                (* Remove any arguments that have been passed on the stack. *)
                ReturnFromFunction(Int.max(case abi of X86_32 => nArgs-2 | _ => nArgs-5, 0)),
                JumpLabel exLabel, (* else raise the exception *)
                loadMemory(eax, ebp, memRegExceptionPacket, polyWordOpSize),
                RaiseException { workReg=ecx }
            ]
 
        val profileObject = createProfileObject functionName
        val newCode = codeCreate (functionName, profileObject, debugSwitches)
        val closure = makeConstantClosure()
        val () = X86OPTIMISE.generateCode{code=newCode, labelCount=1(*One label.*), ops=code, resultClosure=closure}
    in
        closureAsAddress closure
    end

    (* This is a quicker version but can only be used if the RTS entry does
       not allocated ML memory, raise an exception or need to suspend the thread. *)
    fun rtsCallFast (functionName, nArgs, debugSwitches) =
    let
        val entryPointAddr = makeEntryPoint functionName

        (* Get the ABI.  On 64-bit Windows and Unix use different calling conventions. *)
        val abi = getABI()

        val (entryPtrReg, saveMLStackPtrReg) =
            if targetArch <> Native32Bit then (r11, r13) else (ecx, edi)
        
        val stackSpace =
            case abi of
                X64Unix => memRegSize
            |   X64Win => memRegSize + 32 (* Requires 32-byte save area. *)
            |   X86_32 =>
                let
                    (* GCC likes to keep the stack on a 16-byte alignment. *)
                    val argSpace = nArgs*4
                    val align = argSpace mod 16
                in
                    (* Add sufficient space so that esp will be 16-byte aligned *)
                    if align = 0
                    then memRegSize
                    else memRegSize + 16 - align
                end

        val code =
            [
                MoveToRegister{source=AddressConstArg entryPointAddr, output=entryPtrReg, opSize=polyWordOpSize}, (* Load the entry point ref. *)
                loadHeapMemory(entryPtrReg, entryPtrReg, 0, nativeWordOpSize),(* Load its value. *)
                moveRR{source=esp, output=saveMLStackPtrReg, opSize=nativeWordOpSize}, (* Save ML stack and switch to C stack. *)
                loadMemory(esp, ebp, memRegCStackPtr, nativeWordOpSize),
                (* Set the stack pointer past the data on the stack.  For Windows/64 add in a 32 byte save area *)
                ArithToGenReg{opc=SUB, output=esp, source=NonAddressConstArg(LargeInt.fromInt stackSpace), opSize=nativeWordOpSize}
            ] @
            (
                case (abi, nArgs) of  (* Set the argument registers. *)
                    (_, 0) => []
                |   (X64Unix, 1) => [ moveRR{source=eax, output=edi, opSize=polyWordOpSize} ]
                |   (X64Unix, 2) =>
                        (* Since mlArgs2Reg is esi on 32-in-64 this is redundant. *)
                        [ moveRR{source=mlArg2Reg, output=esi, opSize=polyWordOpSize}, moveRR{source=eax, output=edi, opSize=polyWordOpSize} ]
                |   (X64Unix, 3) => 
                        [ moveRR{source=mlArg2Reg, output=esi, opSize=polyWordOpSize}, moveRR{source=eax, output=edi, opSize=polyWordOpSize},
                          moveRR{source=r8, output=edx, opSize=polyWordOpSize} ]
                |   (X64Unix, 4) => 
                        [ moveRR{source=mlArg2Reg, output=esi, opSize=polyWordOpSize}, moveRR{source=eax, output=edi, opSize=polyWordOpSize},
                          moveRR{source=r8, output=edx, opSize=polyWordOpSize}, moveRR{source=r9, output=ecx, opSize=polyWordOpSize} ]
                |   (X64Win, 1) => [ moveRR{source=eax, output=ecx, opSize=polyWordOpSize} ]
                |   (X64Win, 2) => [ moveRR{source=eax, output=ecx, opSize=polyWordOpSize}, moveRR{source=mlArg2Reg, output=edx, opSize=polyWordOpSize} ]
                |   (X64Win, 3) =>
                        [ moveRR{source=eax, output=ecx, opSize=polyWordOpSize}, moveRR{source=mlArg2Reg, output=edx, opSize=polyWordOpSize} (* Arg3 is already in r8. *) ]
                |   (X64Win, 4) =>
                        [ moveRR{source=eax, output=ecx, opSize=polyWordOpSize}, moveRR{source=mlArg2Reg, output=edx, opSize=polyWordOpSize} (* Arg3 is already in r8 and arg4 in r9. *) ]
                |   (X86_32, 1) => [ pushR eax ]
                |   (X86_32, 2) => [ pushR mlArg2Reg, pushR eax ]
                |   (X86_32, 3) =>
                        [
                            (* We need to move an argument from the ML stack. *)
                            loadMemory(edx, saveMLStackPtrReg, 4, polyWordOpSize), pushR edx, pushR mlArg2Reg, pushR eax
                        ]
                |   (X86_32, 4) =>
                        [
                            (* We need to move an arguments from the ML stack. *)
                            loadMemory(edx, saveMLStackPtrReg, 4, polyWordOpSize), pushR edx,
                            loadMemory(edx, saveMLStackPtrReg, 8, polyWordOpSize), pushR edx,
                            pushR mlArg2Reg, pushR eax
                        ]
                |   _ => raise InternalError "rtsCall: Abi/argument count not implemented"
            ) @
            [
                CallFunction(DirectReg entryPtrReg), (* Call the function *)
                moveRR{source=saveMLStackPtrReg, output=esp, opSize=nativeWordOpSize}, (* Restore the ML stack pointer *)
                (* Remove any arguments that have been passed on the stack. *)
                ReturnFromFunction(Int.max(case abi of X86_32 => nArgs-2 | _ => nArgs-5, 0))
            ]
 
        val profileObject = createProfileObject functionName
        val newCode = codeCreate (functionName, profileObject, debugSwitches)
        val closure = makeConstantClosure()
        val () = X86OPTIMISE.generateCode{code=newCode, labelCount=0, ops=code, resultClosure=closure}
    in
        closureAsAddress closure
    end
    
    (* RTS call with one double-precision floating point argument and a floating point result.
       First version.  This will probably be merged into the above code in due
       course.
       Currently ML always uses boxed values for floats.  *)
    fun rtsCallFastFloattoFloat (functionName, debugSwitches) =
    let
        val entryPointAddr = makeEntryPoint functionName

        (* Get the ABI.  On 64-bit Windows and Unix use different calling conventions. *)
        val abi = getABI()

        val (entryPtrReg, saveMLStackPtrReg) =
            if targetArch <> Native32Bit then (r11, r13) else (ecx, edi)
        
        val stackSpace =
            case abi of
                X64Unix => memRegSize
            |   X64Win => memRegSize + 32 (* Requires 32-byte save area. *)
            |   X86_32 =>
                let
                    (* GCC likes to keep the stack on a 16-byte alignment. *)
                    val argSpace = 8 (*nArgs*4*) (* One "double" value. *)
                    val align = argSpace mod 16
                in
                    (* Add sufficient space so that esp will be 16-byte aligned *)
                    if align = 0
                    then memRegSize
                    else memRegSize + 16 - align
                end

        (* Constants for a box for a float *)
        val fpBoxSize = 8 div Word.toInt wordSize
        val fpBoxLengthWord32 = IntInf.orb(IntInf.fromInt fpBoxSize, IntInf.<<(Word8.toLargeInt F_bytes, 0w24))

        val code =
            [
                MoveToRegister{source=AddressConstArg entryPointAddr, output=entryPtrReg, opSize=polyWordOpSize}, (* Load the entry point ref. *)
                loadHeapMemory(entryPtrReg, entryPtrReg, 0, nativeWordOpSize),(* Load its value. *)
                moveRR{source=esp, output=saveMLStackPtrReg, opSize=nativeWordOpSize}, (* Save ML stack and switch to C stack. *)
                loadMemory(esp, ebp, memRegCStackPtr, nativeWordOpSize),
                (* Set the stack pointer past the data on the stack.  For Windows/64 add in a 32 byte save area *)
                ArithToGenReg{opc=SUB, output=esp, source=NonAddressConstArg(LargeInt.fromInt stackSpace), opSize=nativeWordOpSize}
            ] @
            (
                case targetArch of
                    (* X64 on both Windows and Unix take the first arg in xmm0.  We need to
                       unbox the value pointed at by rax. *)
                    Native64Bit => [ XMMArith { opc= SSE2Move, source=MemoryArg{base=eax, offset=0, index=NoIndex}, output=xmm0 } ]
                |   ObjectId32Bit => [ XMMArith { opc= SSE2Move, source=MemoryArg{base=ebx, offset=0, index=Index4 eax}, output=xmm0 } ]
                |   Native32Bit =>
                     (* eax contains the address of the value.  This must be unboxed onto the stack. *)
                    [
                        FPLoadFromMemory{address={base=eax, offset=0, index=NoIndex}, precision=DoublePrecision},
                        ArithToGenReg{ opc=SUB, output=esp, source=NonAddressConstArg 8, opSize=nativeWordOpSize},
                        FPStoreToMemory{ address={base=esp, offset=0, index=NoIndex}, precision=DoublePrecision, andPop=true }
                    ]
            ) @
            [
                CallFunction(DirectReg entryPtrReg), (* Call the function *)
                moveRR{source=saveMLStackPtrReg, output=esp, opSize=nativeWordOpSize} (* Restore the ML stack pointer *)
            ] @
            (
                (* Put the floating point result into a box. *)
                case targetArch of
                   Native32Bit =>
                    [
                        AllocStore{size=fpBoxSize, output=eax, saveRegs=[]},
                        StoreConstToMemory{toStore=fpBoxLengthWord32,
                                address={offset= ~ (Word.toInt wordSize), base=eax, index=NoIndex}, opSize=OpSize32},
                        FPStoreToMemory{ address={base=eax, offset=0, index=NoIndex}, precision=DoublePrecision, andPop=true },
                        StoreInitialised
                    ]
                |   Native64Bit => (* X64 The result is in xmm0 *)
                    [
                        AllocStore{size=fpBoxSize, output=eax, saveRegs=[]},
                        StoreConstToMemory{toStore=LargeInt.fromInt fpBoxSize,
                            address={offset= ~ (Word.toInt wordSize), base=eax, index=NoIndex}, opSize=OpSize64},
                        StoreNonWordConst{size=Size8Bit, toStore=Word8.toLargeInt F_bytes, address={offset= ~1, base=eax, index=NoIndex}},
                        XMMStoreToMemory { address={base=eax, offset=0, index=NoIndex}, precision=DoublePrecision, toStore=xmm0 },
                        StoreInitialised
                    ]                    
                |   ObjectId32Bit => (* X64 with 32-bit object Ids The result is in xmm0 *)
                    [
                        AllocStore{size=fpBoxSize, output=eax, saveRegs=[]},
                        StoreConstToMemory{toStore=fpBoxLengthWord32,
                            address={offset= ~ (Word.toInt wordSize), base=eax, index=NoIndex}, opSize=OpSize32},
                        XMMStoreToMemory { address={base=eax, offset=0, index=NoIndex}, precision=DoublePrecision, toStore=xmm0 },
                        StoreInitialised,
                        ArithToGenReg{ opc=SUB, output=eax, source=RegisterArg ebx, opSize=OpSize64 },
                        ShiftConstant{ shiftType=SHR, output=eax, shift=0w2, opSize=OpSize64 }
                    ]                    
            ) @
            [
                (* Remove any arguments that have been passed on the stack. *)
                ReturnFromFunction 0
            ]
 
        val profileObject = createProfileObject functionName
        val newCode = codeCreate (functionName, profileObject, debugSwitches)
        val closure = makeConstantClosure()
        val () = X86OPTIMISE.generateCode{code=newCode, labelCount=0, ops=code, resultClosure=closure}
    in
        closureAsAddress closure
    end

    (* RTS call with one general (i.e. ML word) argument and a floating point result.
       This is used only to convert arbitrary precision values to floats.
       In due course this will be merged into the other functions. *)
    fun rtsCallFastGeneraltoFloat (functionName, debugSwitches) =
    let
        val entryPointAddr = makeEntryPoint functionName

        (* Get the ABI.  On 64-bit Windows and Unix use different calling conventions. *)
        val abi = getABI()

        val (entryPtrReg, saveMLStackPtrReg) =
            if targetArch <> Native32Bit then (r11, r13) else (ecx, edi)
        
        val stackSpace =
            case abi of
                X64Unix => memRegSize
            |   X64Win => memRegSize + 32 (* Requires 32-byte save area. *)
            |   X86_32 =>
                let
                    (* GCC likes to keep the stack on a 16-byte alignment. *)
                    val argSpace = 4 (* One "PolyWord" value. *)
                    val align = argSpace mod 16
                in
                    (* Add sufficient space so that esp will be 16-byte aligned *)
                    if align = 0
                    then memRegSize
                    else memRegSize + 16 - align
                end

        (* Constants for a box for a float *)
        val fpBoxSize = 8 div Word.toInt wordSize
        val fpBoxLengthWord32 = IntInf.orb(IntInf.fromInt fpBoxSize, IntInf.<<(Word8.toLargeInt F_bytes, 0w24))

        val code =
            [
                MoveToRegister{source=AddressConstArg entryPointAddr, output=entryPtrReg, opSize=polyWordOpSize}, (* Load the entry point ref. *)
                loadHeapMemory(entryPtrReg, entryPtrReg, 0, nativeWordOpSize),(* Load its value. *)
                moveRR{source=esp, output=saveMLStackPtrReg, opSize=nativeWordOpSize}, (* Save ML stack and switch to C stack. *)
                loadMemory(esp, ebp, memRegCStackPtr, nativeWordOpSize),
                (* Set the stack pointer past the data on the stack.  For Windows/64 add in a 32 byte save area *)
                ArithToGenReg{opc=SUB, output=esp, source=NonAddressConstArg(LargeInt.fromInt stackSpace), opSize=nativeWordOpSize}
            ] @
            (
                case abi of
                    X64Unix => [ moveRR{source=eax, output=edi, opSize=polyWordOpSize} ]
                |   X64Win => [ moveRR{source=eax, output=ecx, opSize=polyWordOpSize} ]
                |   X86_32 => [ pushR eax ]
            ) @
            [
                CallFunction(DirectReg entryPtrReg), (* Call the function *)
                moveRR{source=saveMLStackPtrReg, output=esp, opSize=nativeWordOpSize} (* Restore the ML stack pointer *)
            ] @
            (
                (* Put the floating point result into a box. *)
                case targetArch of
                   Native32Bit =>
                    [
                        AllocStore{size=fpBoxSize, output=eax, saveRegs=[]},
                        StoreConstToMemory{toStore=fpBoxLengthWord32,
                                address={offset= ~ (Word.toInt wordSize), base=eax, index=NoIndex}, opSize=OpSize32},
                        FPStoreToMemory{ address={base=eax, offset=0, index=NoIndex}, precision=DoublePrecision, andPop=true },
                        StoreInitialised
                    ]
                |   Native64Bit => (* X64 The result is in xmm0 *)
                    [
                        AllocStore{size=fpBoxSize, output=eax, saveRegs=[]},
                        StoreConstToMemory{toStore=LargeInt.fromInt fpBoxSize,
                            address={offset= ~ (Word.toInt wordSize), base=eax, index=NoIndex}, opSize=OpSize64},
                        StoreNonWordConst{size=Size8Bit, toStore=Word8.toLargeInt F_bytes, address={offset= ~1, base=eax, index=NoIndex}},
                        XMMStoreToMemory { address={base=eax, offset=0, index=NoIndex}, precision=DoublePrecision, toStore=xmm0 },
                        StoreInitialised
                    ]                    
                |   ObjectId32Bit => (* X64 with 32-bit object Ids The result is in xmm0 *)
                    [
                        AllocStore{size=fpBoxSize, output=eax, saveRegs=[]},
                        StoreConstToMemory{toStore=fpBoxLengthWord32,
                            address={offset= ~ (Word.toInt wordSize), base=eax, index=NoIndex}, opSize=OpSize32},
                        XMMStoreToMemory { address={base=eax, offset=0, index=NoIndex}, precision=DoublePrecision, toStore=xmm0 },
                        StoreInitialised,
                        ArithToGenReg{ opc=SUB, output=eax, source=RegisterArg ebx, opSize=OpSize64 },
                        ShiftConstant{ shiftType=SHR, output=eax, shift=0w2, opSize=OpSize64 }
                    ]                    
            ) @
            [
                (* Remove any arguments that have been passed on the stack. *)
                ReturnFromFunction 0
            ]
 
        val profileObject = createProfileObject functionName
        val newCode = codeCreate (functionName, profileObject, debugSwitches)
        val closure = makeConstantClosure()
        val () = X86OPTIMISE.generateCode{code=newCode, labelCount=0, ops=code, resultClosure=closure}
    in
        closureAsAddress closure
    end

end;<|MERGE_RESOLUTION|>--- conflicted
+++ resolved
@@ -138,22 +138,11 @@
                    rax, rsi, r8, r9 and r10 for the first five arguments in X86/64-32 bit.
         *)
         
-<<<<<<< HEAD
-         (* The ML stack pointer needs to be
-           loaded into a register that will be saved by the callee.
-           The entry point doesn't need to be but must be a register
-           that isn't used for an argument. *)
-        (* We have to save the stack pointer to the argument structure but
-           we still need a register if we have args on the stack. *)
-        val (entryPtrReg, saveMLStackPtrReg) =
-            if targetArch <> Native32Bit then (r11, r13) else (ecx, edi)
-=======
         (* Previously the ML stack pointer was saved in a callee-save register.  This works
            in almost all circumstances except when a call to the FFI code results in a callback
            and the callback moves the ML stack.  Instead the RTS callback handler adjusts the value
            in memRegStackPtr and we reload the ML stack pointer from there. *)
-        val entryPtrReg = if isX64 then r11 else ecx
->>>>>>> 7c6efccd
+        val entryPtrReg = if targetArch <> Native32Bit then r11 else ecx
         
         val stackSpace =
             case abi of
@@ -190,15 +179,11 @@
             ) @
             (
                 if abi = X86_32 andalso nArgs >= 3
-                then [moveRR{source=esp, output=edi}] (* Needed if we have to load from the stack. *)
+                then [moveRR{source=esp, output=edi, opSize=nativeWordOpSize}] (* Needed if we have to load from the stack. *)
                 else []
             ) @
             
             [
-<<<<<<< HEAD
-                moveRR{source=esp, output=saveMLStackPtrReg, opSize=nativeWordOpSize}, (* Save this in case it is needed for arguments. *)
-=======
->>>>>>> 7c6efccd
                 (* Have to save the stack pointer to the arg structure in case we need to scan the stack for a GC. *)
                 storeMemory(esp, ebp, memRegStackPtr, nativeWordOpSize), (* Save ML stack and switch to C stack. *)
                 loadMemory(esp, ebp, memRegCStackPtr, nativeWordOpSize), (*moveRR{source=ebp, output=esp},*) (* Load the saved C stack pointer. *)
@@ -229,22 +214,14 @@
                 |   (X86_32, 3) =>
                         [
                             (* We need to move an argument from the ML stack. *)
-<<<<<<< HEAD
-                            PushToStack(MemoryArg{base=saveMLStackPtrReg, offset=4, index=NoIndex}), pushR mlArg2Reg, pushR eax,
-=======
-                            PushToStack(MemoryArg{base=edi, offset=4, index=NoIndex}), pushR ebx, pushR eax,
->>>>>>> 7c6efccd
+                            PushToStack(MemoryArg{base=edi, offset=4, index=NoIndex}), pushR mlArg2Reg, pushR eax,
                             PushToStack(MemoryArg{base=ebp, offset=memRegThreadSelf, index=NoIndex})
                         ]
                 |   _ => raise InternalError "rtsCall: Abi/argument count not implemented"
             ) @
             [
                 CallFunction(DirectReg entryPtrReg), (* Call the function *)
-<<<<<<< HEAD
-                moveRR{source=saveMLStackPtrReg, output=esp, opSize=nativeWordOpSize} (* Restore the ML stack pointer *)
-=======
-                loadMemory(esp, ebp, memRegStackPtr) (* Restore the ML stack pointer. *)
->>>>>>> 7c6efccd
+                loadMemory(esp, ebp, memRegStackPtr, nativeWordOpSize) (* Restore the ML stack pointer. *)
             ] @
             (
             if targetArch <> Native32Bit then [loadMemory(r15, ebp, memRegLocalMPointer, nativeWordOpSize) ] (* Copy back the heap ptr *)
